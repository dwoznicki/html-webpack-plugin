/*
 * Integration tests for caching
 */

/* eslint-env jasmine */
'use strict';

var path = require('path');
var webpack = require('webpack');
var rimraf = require('rimraf');
var WebpackRecompilationSimulator = require('webpack-recompilation-simulator');
var HtmlWebpackPlugin = require('../index.js');
var webpackMajorVersion = require('webpack/package.json').version.split('.')[0];

var OUTPUT_DIR = path.join(__dirname, '../dist');

jasmine.getEnv().defaultTimeoutInterval = 30000;

/* TEMPORARY SAMPLE
 * This is a sample of how WebpackRecompilationSimulator could be modified
 * to work properly with the filestamp based cache check
 * ==================== SNIP ==================== */
const tempfs = require('temp-fs');
const fs = require('fs');

class TempWebpackRecompilationSimulator extends WebpackRecompilationSimulator {
  /**
   * Creates a temporary file with the content of a base file
   * @param {string} baseFile
   * returns path to temporary file
   */
  static createTempFile (baseFile) {
    baseFile = path.resolve(baseFile);
    /* NOTE: the temporary file must have the same relative path to dependencies
     * as the base file or the tests fail due to resolve problems.
     * Alternatively, we may be able to set the 'context' attribute in webpackConfig
     * and put the temp files back in '/tmp'.
     * Ex.
     * baseFile = '/path/to/html-webpack-plugin/spec/fixtures/plain.html
     * tempFile = '/path/to/html-webpack-plugin/spec/tmp-10098cILzFzZxr4W0/plain.html
     */
    const tempDir = tempfs.mkdirSync({
      dir: path.dirname(baseFile) + '/..',
      track: true,
      recursive: true
    });
    const tempFile = path.join(tempDir.path, path.basename(baseFile));
    const content = fs.readFileSync(baseFile).toString();
    fs.writeFileSync(tempFile, content);
    return tempFile;
  }
  simulateFileChange (file, options) {
    // This is largely the same, except addMapping() is not called
    file = path.resolve(file);
    const originalFileContent = fs.readFileSync(file).toString();
    const banner = options.banner || '';
    const footer = options.footer || '';
    let content = options.content;
    if (content === undefined) {
      content = banner + originalFileContent + footer;
    }
    if (content === originalFileContent) {
      throw new Error('File was not changed');
    }
    fs.writeFileSync(file, content);
  }
}
/* ==================== /SNIP =================== */

function setUpCompiler (htmlWebpackPlugin) {
  spyOn(htmlWebpackPlugin, 'evaluateCompilationResult').and.callThrough();
  var webpackConfig = {
    // Caching works only in development
    mode: 'development',
    entry: path.join(__dirname, 'fixtures/index.js'),
    output: {
      path: OUTPUT_DIR,
      filename: 'index_bundle.js'
    },
    plugins: [htmlWebpackPlugin]
  };
  if (Number(webpackMajorVersion) >= 4) {
    webpackConfig.mode = 'development';
  }
  let compiler = new TempWebpackRecompilationSimulator(webpack(webpackConfig));
  return compiler;
}

function getCompiledModuleCount (statsJson) {
  return statsJson.modules.filter(function (webpackModule) {
    return webpackModule.built;
  }).length + statsJson.children.reduce(function (sum, childCompilationStats) {
    return sum + getCompiledModuleCount(childCompilationStats);
  }, 0);
}

describe('HtmlWebpackPluginCaching', function () {
  beforeEach(function (done) {
    rimraf(OUTPUT_DIR, done);
  });

  it('should compile nothing if no file was changed', function (done) {
    const template = path.join(__dirname, 'fixtures/plain.html');
    const tempTemplate = TempWebpackRecompilationSimulator.createTempFile(template);
    var htmlWebpackPlugin = new HtmlWebpackPlugin({
      template: tempTemplate
    });
    var childCompilerHash;
    var compiler = setUpCompiler(htmlWebpackPlugin);
<<<<<<< HEAD
    compiler.addMapping(template, tempTemplate);
=======
    compiler.addTestFile(path.join(__dirname, 'fixtures/index.js'));
>>>>>>> 5d06fd0d
    compiler.run()
      // Change the template file and compile again
      .then(function () {
        childCompilerHash = htmlWebpackPlugin.childCompilerHash;
        return compiler.run();
      })
      .then(function (stats) {
        // Verify that no file was built
        expect(getCompiledModuleCount(stats.toJson()))
          .toBe(0);
        // Verify that the html was processed only during the inital build
        expect(htmlWebpackPlugin.evaluateCompilationResult.calls.count())
          .toBe(1);
        // Verify that the child compilation was executed twice
        expect(htmlWebpackPlugin.childCompilerHash)
          .toBe(childCompilerHash);
      })
      .then(done);
  });

  it('should not compile the webpack html file if only a javascript file was changed', function (done) {
    const jsFile = path.join(__dirname, 'fixtures/index.js');
    const tempJsFile = TempWebpackRecompilationSimulator.createTempFile(jsFile);
    var htmlWebpackPlugin = new HtmlWebpackPlugin();
    var compiler = setUpCompiler(htmlWebpackPlugin);
    compiler.addMapping(jsFile, tempJsFile);
    var childCompilerHash;
    compiler.addTestFile(path.join(__dirname, 'fixtures/index.js'));
    compiler.run()
      // Change a js file and compile again
      .then(function () {
        childCompilerHash = htmlWebpackPlugin.childCompilerHash;
        compiler.simulateFileChange(tempJsFile, {footer: '// 1'});
        return compiler.run();
      })
      .then(function (stats) {
        // Verify that only one file was built
        expect(getCompiledModuleCount(stats.toJson()))
          .toBe(1);
        // Verify that the html was processed only during the inital build
        expect(htmlWebpackPlugin.evaluateCompilationResult.calls.count())
          .toBe(1);
        // Verify that the child compilation was executed only once
        expect(htmlWebpackPlugin.childCompilerHash)
          .toBe(childCompilerHash);
      })
      .then(done);
  });

  it('should compile the webpack html file even if only a javascript file was changed if caching is disabled', function (done) {
    const jsFile = path.join(__dirname, 'fixtures/index.js');
    const tempJsFile = TempWebpackRecompilationSimulator.createTempFile(jsFile);
    var htmlWebpackPlugin = new HtmlWebpackPlugin({
      cache: false
    });
    var childCompilerHash;
    var compiler = setUpCompiler(htmlWebpackPlugin);
<<<<<<< HEAD
    compiler.addMapping(jsFile, tempJsFile);
=======
    compiler.addTestFile(path.join(__dirname, 'fixtures/index.js'));
>>>>>>> 5d06fd0d
    compiler.run()
      // Change a js file and compile again
      .then(function () {
        childCompilerHash = htmlWebpackPlugin.childCompilerHash;
        compiler.simulateFileChange(tempJsFile, {footer: '// 1'});
        return compiler.run();
      })
      .then(function (stats) {
        // Verify that only one file was built
        expect(getCompiledModuleCount(stats.toJson()))
          .toBe(1);
        // Verify that the html was processed on every run
        expect(htmlWebpackPlugin.evaluateCompilationResult.calls.count())
          .toBe(2);
        // Verify that the child compilation was executed only once
        expect(htmlWebpackPlugin.childCompilerHash)
          .toBe(childCompilerHash);
      })
      .then(done);
  });

  it('should compile the webpack html if the template file was changed', function (done) {
    const template = path.join(__dirname, 'fixtures/plain.html');
    const tempTemplate = TempWebpackRecompilationSimulator.createTempFile(template);
    var htmlWebpackPlugin = new HtmlWebpackPlugin({
      template: tempTemplate
    });
    var childCompilerHash;
    var compiler = setUpCompiler(htmlWebpackPlugin);
<<<<<<< HEAD
    compiler.addMapping(template, tempTemplate);
    compiler.simulateFileChange(tempTemplate, {footer: '<!-- 0 -->'});
=======
    compiler.addTestFile(template);
>>>>>>> 5d06fd0d
    compiler.run()
      // Change the template file and compile again
      .then(function () {
        childCompilerHash = htmlWebpackPlugin.childCompilerHash;
        compiler.simulateFileChange(tempTemplate, {footer: '<!-- 1 -->'});
        return compiler.run();
      })
      .then(function (stats) {
        // Verify that only one file was built
        expect(getCompiledModuleCount(stats.toJson()))
          .toBe(1);
        // Verify that the html was processed twice
        expect(htmlWebpackPlugin.evaluateCompilationResult.calls.count())
          .toBe(2);
        // Verify that the child compilation was executed twice
        expect(htmlWebpackPlugin.childCompilerHash)
          .not.toBe(childCompilerHash);
      })
      .then(done);
  });

  it('should keep watching the webpack html if only a js file was changed', function (done) {
<<<<<<< HEAD
    const template = path.join(__dirname, 'fixtures/plain.html');
    const jsFile = path.join(__dirname, 'fixtures/index.js');
    const tempTemplate = TempWebpackRecompilationSimulator.createTempFile(template);
    const tempJsFile = TempWebpackRecompilationSimulator.createTempFile(jsFile);
    var htmlWebpackPlugin = new HtmlWebpackPlugin({
      template: tempTemplate
    });
    var compiler = setUpCompiler(htmlWebpackPlugin);
    compiler.simulateFileChange(tempTemplate, {footer: ' '});
    compiler.simulateFileChange(tempJsFile, {footer: ' '});
=======
    var template = path.join(__dirname, 'fixtures/plain.html');
    const jsFile = path.join(__dirname, 'fixtures/index.js');
    var htmlWebpackPlugin = new HtmlWebpackPlugin({
      template: template
    });
    var compiler = setUpCompiler(htmlWebpackPlugin);
    compiler.addTestFile(template);
    compiler.addTestFile(jsFile);
>>>>>>> 5d06fd0d
    // Build the template file for the first time
    compiler.run()
      // Change the template file (second build)
      .then(() => {
<<<<<<< HEAD
        compiler.simulateFileChange(tempTemplate, {footer: '<!-- 1 -->'});
=======
        compiler.simulateFileChange(template, {footer: '<!-- 1 -->'});
>>>>>>> 5d06fd0d
        return compiler.run();
      })
      // Change js
      .then(() => {
<<<<<<< HEAD
        compiler.simulateFileChange(tempJsFile, {footer: '// 1'});
=======
        compiler.simulateFileChange(jsFile, {footer: '// 1'});
>>>>>>> 5d06fd0d
        return compiler.run();
      })
      // Change js
      .then(() => {
<<<<<<< HEAD
        compiler.simulateFileChange(tempJsFile, {footer: '// 2'});
=======
        compiler.simulateFileChange(jsFile, {footer: '// 2'});
>>>>>>> 5d06fd0d
        return compiler.run();
      })
      // Change js
      .then(() => {
<<<<<<< HEAD
        compiler.simulateFileChange(tempJsFile, {footer: '// 3'});
=======
        compiler.simulateFileChange(jsFile, {footer: '// 3'});
>>>>>>> 5d06fd0d
        return compiler.run();
      })
      // Change the template file (third build)
      .then(() => {
<<<<<<< HEAD
        compiler.simulateFileChange(tempTemplate, {footer: '<!-- 2 -->'});
=======
        compiler.simulateFileChange(template, {footer: '<!-- 2 -->'});
>>>>>>> 5d06fd0d
        return compiler.run();
      })
      .then(() => {
        // Verify that the html was processed trice
        expect(htmlWebpackPlugin.evaluateCompilationResult.calls.count())
          .toBe(3);
      })
      .then(done);
  });
});<|MERGE_RESOLUTION|>--- conflicted
+++ resolved
@@ -107,11 +107,8 @@
     });
     var childCompilerHash;
     var compiler = setUpCompiler(htmlWebpackPlugin);
-<<<<<<< HEAD
-    compiler.addMapping(template, tempTemplate);
-=======
+    // compiler.addMapping(template, tempTemplate);
     compiler.addTestFile(path.join(__dirname, 'fixtures/index.js'));
->>>>>>> 5d06fd0d
     compiler.run()
       // Change the template file and compile again
       .then(function () {
@@ -169,11 +166,8 @@
     });
     var childCompilerHash;
     var compiler = setUpCompiler(htmlWebpackPlugin);
-<<<<<<< HEAD
-    compiler.addMapping(jsFile, tempJsFile);
-=======
+    // compiler.addMapping(jsFile, tempJsFile);
     compiler.addTestFile(path.join(__dirname, 'fixtures/index.js'));
->>>>>>> 5d06fd0d
     compiler.run()
       // Change a js file and compile again
       .then(function () {
@@ -203,12 +197,9 @@
     });
     var childCompilerHash;
     var compiler = setUpCompiler(htmlWebpackPlugin);
-<<<<<<< HEAD
-    compiler.addMapping(template, tempTemplate);
-    compiler.simulateFileChange(tempTemplate, {footer: '<!-- 0 -->'});
-=======
+    // compiler.addMapping(template, tempTemplate);
+    // compiler.simulateFileChange(tempTemplate, {footer: '<!-- 0 -->'});
     compiler.addTestFile(template);
->>>>>>> 5d06fd0d
     compiler.run()
       // Change the template file and compile again
       .then(function () {
@@ -231,7 +222,7 @@
   });
 
   it('should keep watching the webpack html if only a js file was changed', function (done) {
-<<<<<<< HEAD
+      /*
     const template = path.join(__dirname, 'fixtures/plain.html');
     const jsFile = path.join(__dirname, 'fixtures/index.js');
     const tempTemplate = TempWebpackRecompilationSimulator.createTempFile(template);
@@ -242,7 +233,7 @@
     var compiler = setUpCompiler(htmlWebpackPlugin);
     compiler.simulateFileChange(tempTemplate, {footer: ' '});
     compiler.simulateFileChange(tempJsFile, {footer: ' '});
-=======
+    */
     var template = path.join(__dirname, 'fixtures/plain.html');
     const jsFile = path.join(__dirname, 'fixtures/index.js');
     var htmlWebpackPlugin = new HtmlWebpackPlugin({
@@ -251,52 +242,36 @@
     var compiler = setUpCompiler(htmlWebpackPlugin);
     compiler.addTestFile(template);
     compiler.addTestFile(jsFile);
->>>>>>> 5d06fd0d
     // Build the template file for the first time
     compiler.run()
       // Change the template file (second build)
       .then(() => {
-<<<<<<< HEAD
-        compiler.simulateFileChange(tempTemplate, {footer: '<!-- 1 -->'});
-=======
+        // compiler.simulateFileChange(tempTemplate, {footer: '<!-- 1 -->'});
         compiler.simulateFileChange(template, {footer: '<!-- 1 -->'});
->>>>>>> 5d06fd0d
         return compiler.run();
       })
       // Change js
       .then(() => {
-<<<<<<< HEAD
-        compiler.simulateFileChange(tempJsFile, {footer: '// 1'});
-=======
+        // compiler.simulateFileChange(tempJsFile, {footer: '// 1'});
         compiler.simulateFileChange(jsFile, {footer: '// 1'});
->>>>>>> 5d06fd0d
         return compiler.run();
       })
       // Change js
       .then(() => {
-<<<<<<< HEAD
-        compiler.simulateFileChange(tempJsFile, {footer: '// 2'});
-=======
+        // compiler.simulateFileChange(tempJsFile, {footer: '// 2'});
         compiler.simulateFileChange(jsFile, {footer: '// 2'});
->>>>>>> 5d06fd0d
         return compiler.run();
       })
       // Change js
       .then(() => {
-<<<<<<< HEAD
-        compiler.simulateFileChange(tempJsFile, {footer: '// 3'});
-=======
+        // compiler.simulateFileChange(tempJsFile, {footer: '// 3'});
         compiler.simulateFileChange(jsFile, {footer: '// 3'});
->>>>>>> 5d06fd0d
         return compiler.run();
       })
       // Change the template file (third build)
       .then(() => {
-<<<<<<< HEAD
-        compiler.simulateFileChange(tempTemplate, {footer: '<!-- 2 -->'});
-=======
+        // compiler.simulateFileChange(tempTemplate, {footer: '<!-- 2 -->'});
         compiler.simulateFileChange(template, {footer: '<!-- 2 -->'});
->>>>>>> 5d06fd0d
         return compiler.run();
       })
       .then(() => {
