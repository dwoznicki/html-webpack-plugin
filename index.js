// @ts-check
// Import types
/* eslint-disable */
/// <reference path="./typings.d.ts" />
/* eslint-enable */
/** @typedef {import("webpack/lib/Compiler.js")} WebpackCompiler */
/** @typedef {import("webpack/lib/Compilation.js")} WebpackCompilation */
'use strict';

// use Polyfill for util.promisify in node versions < v8
const promisify = require('util.promisify');

const vm = require('vm');
const fs = require('fs');
const _ = require('lodash');
const path = require('path');

const htmlTagObjectToString = require('./lib/html-tags').htmlTagObjectToString;

const childCompiler = require('./lib/compiler.js');
const prettyError = require('./lib/errors.js');
const chunkSorter = require('./lib/chunksorter.js');
const getHtmlWebpackPluginHooks = require('./lib/hooks.js').getHtmlWebpackPluginHooks;
const getHtmlWebpackPluginHook = require('./lib/hooks.js').getHtmlWebpackPluginHook;

const fsStatAsync = promisify(fs.stat);
const fsReadFileAsync = promisify(fs.readFile);

class HtmlWebpackPlugin {
  /**
   * @param {Partial<HtmlWebpackPluginOptions>} options
   */
  constructor (options) {
    // Default options
    /** @type {HtmlWebpackPluginOptions} */
    const defaultOptions = {
      template: path.join(__dirname, 'default_index.ejs'),
      templateContent: false,
      templateParameters: templateParametersGenerator,
      filename: 'index.html',
      hash: false,
      inject: true,
      compile: true,
      favicon: false,
      minify: false,
      cache: true,
      showErrors: true,
      chunks: 'all',
      excludeChunks: [],
      chunksSortMode: 'auto',
      meta: {},
      title: 'Webpack App',
      xhtml: false
    };
    /** @type {HtmlWebpackPluginOptions} */
    this.options = Object.assign(defaultOptions, options);
    // Instance variables to keep caching information
    // for multiple builds
    this.childCompilerHash = undefined;
    this.childCompilationOutputName = undefined;
    this.assetJson = undefined;
    this.hash = undefined;
    /**
     * The major version number of this plugin
     */
    this.version = 4;
  }

  /**
   * apply is called by the webpack main compiler during the start phase
   * @param {WebpackCompiler} compiler
   */
  apply (compiler) {
    const self = this;
    let compilationPromise;
    let isTemplateCacheOutdated;

    this.options.template = this.getFullTemplatePath(this.options.template, compiler.context);

    // convert absolute filename into relative so that webpack can
    // generate it at correct location
    const filename = this.options.filename;
    if (path.resolve(filename) === path.normalize(filename)) {
      this.options.filename = path.relative(compiler.options.output.path, filename);
    }

    // Clear the cache once a new HtmlWebpackPlugin is added
    childCompiler.clearCache(compiler);

<<<<<<< HEAD
    compiler.hooks.thisCompilation.tap('HtmlWebpackPlugin', (compilation) => {
      isTemplateCacheOutdated = childCompiler.hasOutdatedTemplateCache(compilation);
=======
    // Clear the cache if the child compiler is outdated
    compiler.hooks.thisCompilation.tap('HtmlWebpackPlugin', (compilation) => {
      if (childCompiler.hasOutDatedTemplateCache(compilation)) {
        childCompiler.clearCache(compiler);
      }
>>>>>>> 5d06fd0d
      childCompiler.addTemplateToCompiler(compiler, this.options.template);
    });

    // setup hooks for third party plugins
    compiler.hooks.compilation.tap('HtmlWebpackPluginHooks', getHtmlWebpackPluginHooks);

    compiler.hooks.make.tapAsync('HtmlWebpackPlugin', (compilation, callback) => {
      // Compile the template (queued)
      compilationPromise = childCompiler.compileTemplate(self.options.template, self.options.filename, compilation)
        .catch(err => {
          compilation.errors.push(prettyError(err, compiler.context).toString());
          return {
            content: self.options.showErrors ? prettyError(err, compiler.context).toJsonHtml() : 'ERROR',
            outputName: self.options.filename,
            hash: ''
          };
        })
        .then(compilationResult => {
          // If the compilation change didnt change the cache is valid
<<<<<<< HEAD
=======
          isCompilationCached = Boolean(compilationResult.hash) && self.childCompilerHash === compilationResult.hash;
>>>>>>> 5d06fd0d
          self.childCompilerHash = compilationResult.hash;
          self.childCompilationOutputName = compilationResult.outputName;
          callback();
          return compilationResult.content;
        });
    });

    compiler.hooks.emit.tapAsync('HtmlWebpackPlugin',
    /**
     * Hook into the webpack emit phase
     * @param {WebpackCompilation} compilation
     * @param {() => void} callback
    */
      (compilation, callback) => {
        if (self.options.cache && !isTemplateCacheOutdated) {
          return callback();
        }
        // Get all entry point names for this html file
        const entryNames = Array.from(compilation.entrypoints.keys());
        const filteredEntryNames = self.filterChunks(entryNames, self.options.chunks, self.options.excludeChunks);
        const sortedEntryNames = self.sortEntryChunks(filteredEntryNames, this.options.chunksSortMode, compilation);
        // Turn the entry point names into file paths
        const assets = self.htmlWebpackPluginAssets(compilation, sortedEntryNames);

        // If this is a hot update compilation, move on!
        // This solves a problem where an `index.html` file is generated for hot-update js files
        // It only happens in Webpack 2, where hot updates are emitted separately before the full bundle
        if (self.isHotUpdateCompilation(assets)) {
          return callback();
        }

        Promise.resolve()
        // Favicon
          .then(() => {
            if (self.options.favicon) {
              return self.addFileToAssets(self.options.favicon, compilation)
                .then(faviconBasename => {
                  let publicPath = compilation.mainTemplate.getPublicPath({hash: compilation.hash}) || '';
                  if (publicPath && publicPath.substr(-1) !== '/') {
                    publicPath += '/';
                  }
                  assets.favicon = publicPath + faviconBasename;
                });
            }
          })
        // Wait for the compilation to finish
          .then(() => compilationPromise)
          .then(compiledTemplate => {
          // Allow to use a custom function / string instead
            if (self.options.templateContent !== false) {
              return self.options.templateContent;
            }
            // Once everything is compiled evaluate the html factory
            // and replace it with its content
            return self.evaluateCompilationResult(compilation, compiledTemplate);
          })
        // Allow plugins to make changes to the assets before invoking the template
        // This only makes sense to use if `inject` is `false`
          .then(compilationResult => getHtmlWebpackPluginHook(compilation, 'htmlWebpackPluginBeforeHtmlGeneration').promise({
            assets: assets,
            outputName: self.childCompilationOutputName,
            plugin: self
          })
            .then(() => compilationResult))
        // Execute the template
          .then(compilationResult => typeof compilationResult !== 'function'
            ? compilationResult
            : self.executeTemplate(compilationResult, assets, compilation))
        // Allow plugins to change the html before assets are injected
          .then(html => {
            const pluginArgs = {html: html, assets: assets, plugin: self, outputName: self.childCompilationOutputName};
            return getHtmlWebpackPluginHook(compilation, 'htmlWebpackPluginBeforeHtmlProcessing').promise(pluginArgs);
          })
          .then(result => {
            const html = result.html;
            const assets = result.assets;
            // Prepare script and link tags
            const assetTags = self.generateHtmlTagObjects(assets);
            const pluginArgs = {head: assetTags.head, body: assetTags.body, plugin: self, outputName: self.childCompilationOutputName};
            // Allow plugins to change the assetTag definitions
            return getHtmlWebpackPluginHook(compilation, 'htmlWebpackPluginAlterAssetTags').promise(pluginArgs)
              .then(result => self.postProcessHtml(html, assets, { body: result.body, head: result.head })
                .then(html => _.extend(result, {html: html, assets: assets})));
          })
        // Allow plugins to change the html after assets are injected
          .then(result => {
            const html = result.html;
            const assets = result.assets;
            const pluginArgs = {html: html, assets: assets, plugin: self, outputName: self.childCompilationOutputName};
            return getHtmlWebpackPluginHook(compilation, 'htmlWebpackPluginAfterHtmlProcessing').promise(pluginArgs)
              .then(result => result.html);
          })
          .catch(err => {
          // In case anything went wrong the promise is resolved
          // with the error message and an error is logged
            compilation.errors.push(prettyError(err, compiler.context).toString());
            // Prevent caching
            self.hash = null;
            return self.options.showErrors ? prettyError(err, compiler.context).toHtml() : 'ERROR';
          })
          .then(html => {
          // Replace the compilation result with the evaluated html code
            compilation.assets[self.childCompilationOutputName] = {
              source: () => html,
              size: () => html.length
            };
          })
          .then(() => getHtmlWebpackPluginHook(compilation, 'htmlWebpackPluginAfterEmit').promise({
            html: compilation.assets[self.childCompilationOutputName],
            outputName: self.childCompilationOutputName,
            plugin: self
          }).catch(err => {
            console.error(err);
            return null;
          }).then(() => null))
        // Let webpack continue with it
          .then(() => {
            callback();
          });
      });

    compiler.hooks.done.tap('HtmlWebpackPlugin', () => {
      // Note: failing to clear the cache after each compilation causes a bizarre
      // bug where template files stop being watched after the first compilation
      // i.e., watcher goes missing from compiler.watchFileSystem.watcher.fileWatchers
      // - @dwoznicki
      childCompiler.clearCachedPromise(compiler);
    });
  }

  /**
   * Evaluates the child compilation result
   * Returns a promise
   */
  evaluateCompilationResult (compilation, source) {
    if (!source) {
      return Promise.reject('The child compilation didn\'t provide a result');
    }

    // The LibraryTemplatePlugin stores the template result in a local variable.
    // To extract the result during the evaluation this part has to be removed.
    source = source.replace('var HTML_WEBPACK_PLUGIN_RESULT =', '');
    const template = this.options.template.replace(/^.+!/, '').replace(/\?.+$/, '');
    const vmContext = vm.createContext(_.extend({HTML_WEBPACK_PLUGIN: true, require: require}, global));
    const vmScript = new vm.Script(source, {filename: template});
    // Evaluate code and cast to string
    let newSource;
    try {
      newSource = vmScript.runInContext(vmContext);
    } catch (e) {
      return Promise.reject(e);
    }
    if (typeof newSource === 'object' && newSource.__esModule && newSource.default) {
      newSource = newSource.default;
    }
    return typeof newSource === 'string' || typeof newSource === 'function'
      ? Promise.resolve(newSource)
      : Promise.reject('The loader "' + this.options.template + '" didn\'t return html.');
  }

  /**
   * Generate the template parameters for the template function
   * @param {WebpackCompilation} compilation
   *
   */
  getTemplateParameters (compilation, assets) {
    if (typeof this.options.templateParameters === 'function') {
      return this.options.templateParameters(compilation, assets, this.options);
    }
    if (typeof this.options.templateParameters === 'object') {
      return this.options.templateParameters;
    }
    return {};
  }

  /**
   * Html post processing
   *
   * @returns Promise<string>
   */
  executeTemplate (templateFunction, assets, compilation) {
    // Template processing
    const templateParams = this.getTemplateParameters(compilation, assets);
    let html = '';
    try {
      html = templateFunction(templateParams);
    } catch (e) {
      compilation.errors.push(new Error('Template execution failed: ' + e));
      return Promise.reject(e);
    }
    // If html is a promise return the promise
    // If html is a string turn it into a promise
    return Promise.resolve().then(() => html);
  }

  /**
   * Html post processing
   *
   * Returns a promise
   */
  postProcessHtml (html, assets, assetTags) {
    if (typeof html !== 'string') {
      return Promise.reject('Expected html to be a string but got ' + JSON.stringify(html));
    }
    return Promise.resolve()
      // Inject
      .then(() => {
        if (this.options.inject) {
          return this.injectAssetsIntoHtml(html, assets, assetTags);
        } else {
          return html;
        }
      })
      // Minify
      .then(html => {
        if (this.options.minify) {
          const minify = require('html-minifier').minify;
          return minify(html, this.options.minify === true ? {} : this.options.minify);
        }
        return html;
      });
  }

  /*
   * Pushes the content of the given filename to the compilation assets
   * @param {string} filename
   * @param {WebpackCompilation} compilation
   */
  addFileToAssets (filename, compilation) {
    filename = path.resolve(compilation.compiler.context, filename);
    return Promise.all([
      fsStatAsync(filename),
      fsReadFileAsync(filename)
    ])
      .then(([size, source]) => {
        return {
          size,
          source
        };
      })
      .catch(() => Promise.reject(new Error('HtmlWebpackPlugin: could not load file ' + filename)))
      .then(results => {
        const basename = path.basename(filename);
        compilation.fileDependencies.add(filename);
        compilation.assets[basename] = {
          source: () => results.source,
          size: () => results.size.size
        };
        return basename;
      });
  }

  /**
   * Helper to sort chunks
   * @param {string[]} entryNames
   * @param {string|((entryNameA: string, entryNameB: string) => number)} sortMode
   * @param {WebpackCompilation} compilation
   */
  sortEntryChunks (entryNames, sortMode, compilation) {
    // Custom function
    if (typeof sortMode === 'function') {
      return entryNames.sort(sortMode);
    }
    // Check if the given sort mode is a valid chunkSorter sort mode
    if (typeof chunkSorter[sortMode] !== 'undefined') {
      return chunkSorter[sortMode](entryNames, compilation, this.options);
    }
    throw new Error('"' + sortMode + '" is not a valid chunk sort mode');
  }

  /**
   * Return all chunks from the compilation result which match the exclude and include filters
   * @param {any} chunks
   * @param {string[]|'all'} includedChunks
   * @param {string[]} excludedChunks
   */
  filterChunks (chunks, includedChunks, excludedChunks) {
    return chunks.filter(chunkName => {
      // Skip if the chunks should be filtered and the given chunk was not added explicity
      if (Array.isArray(includedChunks) && includedChunks.indexOf(chunkName) === -1) {
        return false;
      }
      // Skip if the chunks should be filtered and the given chunk was excluded explicity
      if (Array.isArray(excludedChunks) && excludedChunks.indexOf(chunkName) !== -1) {
        return false;
      }
      // Add otherwise
      return true;
    });
  }

  isHotUpdateCompilation (assets) {
    return assets.js.length && assets.js.every(name => /\.hot-update\.js$/.test(name));
  }

  /**
   * The htmlWebpackPluginAssets extracts the asset information of a webpack compilation
   * for all given entry names
   * @param {WebpackCompilation} compilation
   * @param {string[]} entryNames
   * @returns {{
      publicPath: string,
      js: Array<{entryName: string, path: string}>,
      css: Array<{entryName: string, path: string}>,
      manifest?: string,
      favicon?: string
    }}
   */
  htmlWebpackPluginAssets (compilation, entryNames) {
    const compilationHash = compilation.hash;

    /**
     * @type {string} the configured public path to the asset root
     * if a publicPath is set in the current webpack config use it otherwise
     * fallback to a realtive path
     */
    let publicPath = typeof compilation.options.output.publicPath !== 'undefined'
      // If a hard coded public path exists use it
      ? compilation.mainTemplate.getPublicPath({hash: compilationHash})
      // If no public path was set get a relative url path
      : path.relative(path.resolve(compilation.options.output.path, path.dirname(this.childCompilationOutputName)), compilation.options.output.path)
        .split(path.sep).join('/');

    if (publicPath.length && publicPath.substr(-1, 1) !== '/') {
      publicPath += '/';
    }

    /**
     * @type {{
        publicPath: string,
        js: Array<{entryName: string, path: string}>,
        css: Array<{entryName: string, path: string}>,
        manifest?: string,
        favicon?: string
      }}
     */
    const assets = {
      // The public path
      publicPath: publicPath,
      // Will contain all js files
      js: [],
      // Will contain all css files
      css: [],
      // Will contain the html5 appcache manifest files if it exists
      manifest: Object.keys(compilation.assets).find(assetFile => path.extname(assetFile) === '.appcache'),
      // Favicon
      favicon: undefined
    };

    // Append a hash for cache busting
    if (this.options.hash && assets.manifest) {
      assets.manifest = this.appendHash(assets.manifest, compilationHash);
    }

    // Extract paths to .js and .css files from the current compilation
    const extensionRegexp = /\.(css|js)(\?|$)/;
    for (let i = 0; i < entryNames.length; i++) {
      const entryName = entryNames[i];
      const entryPointFiles = compilation.entrypoints.get(entryName).getFiles();
      // Prepend the publicPath and append the hash depending on the
      // webpack.output.publicPath and hashOptions
      // E.g. bundle.js -> /bundle.js?hash
      const entryPointPublicPaths = entryPointFiles
        .map(chunkFile => {
          const entryPointPublicPath = publicPath + chunkFile;
          return this.options.hash
            ? this.appendHash(entryPointPublicPath, compilationHash)
            : entryPointPublicPath;
        });

      entryPointPublicPaths.forEach((entryPointPublicPaths) => {
        const extMatch = extensionRegexp.exec(entryPointPublicPaths);
        // Skip if the public path is not a .css or .js file
        if (!extMatch) {
          return;
        }
        // ext will contain .js or .css
        const ext = extMatch[1];
        assets[ext].push({
          entryName: entryName,
          path: entryPointPublicPaths
        });
      });
    }
    return assets;
  }

  /**
   * Generate meta tags
   * @returns {HtmlTagObject[]}
   */
  getMetaTags () {
    const metaOptions = this.options.meta;
    if (metaOptions === false) {
      return [];
    }
    // Make tags self-closing in case of xhtml
    // Turn { "viewport" : "width=500, initial-scale=1" } into
    // [{ name:"viewport" content:"width=500, initial-scale=1" }]
    const metaTagAttributeObjects = Object.keys(metaOptions).map((metaName) => {
      const metaTagContent = metaOptions[metaName];
      return (typeof metaTagContent === 'string') ? {
        name: metaName,
        content: metaTagContent
      } : metaTagContent;
    });
    // Turn [{ name:"viewport" content:"width=500, initial-scale=1" }] into
    // the html-webpack-plugin tag structure
    return metaTagAttributeObjects.map((metaTagAttributes) => {
      return {
        tagName: 'meta',
        voidTag: true,
        attributes: metaTagAttributes
      };
    });
  }

  /**
   * Turns the given asset information into tag object representations
   * which is seperated into head and body
   *
   * @param {{
      js: {entryName: string, path: string}[],
      css: {entryName: string, path: string}[],
      favicon?: string
    }} assets
   *
   * @returns {{
       head: HtmlTagObject[],
       body: HtmlTagObject[]
     }}
   */
  generateHtmlTagObjects (assets) {
    // Turn script files into script tags
    const scripts = assets.js.map(scriptAsset => ({
      tagName: 'script',
      voidTag: false,
      attributes: {
        src: scriptAsset.path
      }
    }));
    // Turn css files into link tags
    const styles = assets.css.map(styleAsset => ({
      tagName: 'link',
      voidTag: true,
      attributes: {
        href: styleAsset.path,
        rel: 'stylesheet'
      }
    }));
    // Injection targets
    let head = this.getMetaTags();
    let body = [];

    // If there is a favicon present, add it to the head
    if (assets.favicon) {
      head.push({
        tagName: 'link',
        voidTag: true,
        attributes: {
          rel: 'shortcut icon',
          href: assets.favicon
        }
      });
    }
    // Add styles to the head
    head = head.concat(styles);
    // Add scripts to body or head
    if (this.options.inject === 'head') {
      head = head.concat(scripts);
    } else {
      body = body.concat(scripts);
    }
    return {head: head, body: body};
  }

  /**
   * Injects the assets into the given html string
   *
   * @param {string} html
   * @param {any} assets
   * The input html
   * @param {{
       head: HtmlTagObject[],
       body: HtmlTagObject[]
     }} assetTags
   * The asset tags to inject
   *
   * @returns {string}
   */
  injectAssetsIntoHtml (html, assets, assetTags) {
    const htmlRegExp = /(<html[^>]*>)/i;
    const headRegExp = /(<\/head\s*>)/i;
    const bodyRegExp = /(<\/body\s*>)/i;
    const body = assetTags.body.map((assetTagObject) => htmlTagObjectToString(assetTagObject, this.options.xhtml));
    const head = assetTags.head.map((assetTagObject) => htmlTagObjectToString(assetTagObject, this.options.xhtml));

    if (body.length) {
      if (bodyRegExp.test(html)) {
        // Append assets to body element
        html = html.replace(bodyRegExp, match => body.join('') + match);
      } else {
        // Append scripts to the end of the file if no <body> element exists:
        html += body.join('');
      }
    }

    if (head.length) {
      // Create a head tag if none exists
      if (!headRegExp.test(html)) {
        if (!htmlRegExp.test(html)) {
          html = '<head></head>' + html;
        } else {
          html = html.replace(htmlRegExp, match => match + '<head></head>');
        }
      }

      // Append assets to head element
      html = html.replace(headRegExp, match => head.join('') + match);
    }

    // Inject manifest into the opening html tag
    if (assets.manifest) {
      html = html.replace(/(<html[^>]*)(>)/i, (match, start, end) => {
        // Append the manifest only if no manifest was specified
        if (/\smanifest\s*=/.test(match)) {
          return match;
        }
        return start + ' manifest="' + assets.manifest + '"' + end;
      });
    }
    return html;
  }

  /**
   * Appends a cache busting hash to the query string of the url
   * E.g. http://localhost:8080/ -> http://localhost:8080/?50c9096ba6183fd728eeb065a26ec175
   * @param {string} url
   * @param {string} hash
   */
  appendHash (url, hash) {
    if (!url) {
      return url;
    }
    return url + (url.indexOf('?') === -1 ? '?' : '&') + hash;
  }

  /**
   * Helper to return the absolute template path with a fallback loader
   * @param {string} template
   * The path to the tempalate e.g. './index.html'
   * @param {string} context
   * The webpack base resolution path for relative paths e.g. process.cwd()
   */
  getFullTemplatePath (template, context) {
    // If the template doesn't use a loader use the lodash template loader
    if (template.indexOf('!') === -1) {
      template = require.resolve('./lib/loader.js') + '!' + path.resolve(context, template);
    }
    // Resolve template path
    return template.replace(
      /([!])([^/\\][^!?]+|[^/\\!?])($|\?[^!?\n]+$)/,
      (match, prefix, filepath, postfix) => prefix + path.resolve(filepath) + postfix);
  }

  /**
   * Helper to return a sorted unique array of all asset files out of the
   * asset object
   */
  getAssetFiles (assets) {
    const files = _.uniq(Object.keys(assets).filter(assetType => assetType !== 'chunks' && assets[assetType]).reduce((files, assetType) => files.concat(assets[assetType]), []));
    files.sort();
    return files;
  }
}

/**
 * The default for options.templateParameter
 * Generate the template parameters
 */
function templateParametersGenerator (compilation, assets, options) {
  return {
    compilation: compilation,
    webpackConfig: compilation.options,
    htmlWebpackPlugin: {
      files: assets,
      options: options
    }
  };
}
module.exports = HtmlWebpackPlugin;<|MERGE_RESOLUTION|>--- conflicted
+++ resolved
@@ -87,16 +87,8 @@
     // Clear the cache once a new HtmlWebpackPlugin is added
     childCompiler.clearCache(compiler);
 
-<<<<<<< HEAD
     compiler.hooks.thisCompilation.tap('HtmlWebpackPlugin', (compilation) => {
       isTemplateCacheOutdated = childCompiler.hasOutdatedTemplateCache(compilation);
-=======
-    // Clear the cache if the child compiler is outdated
-    compiler.hooks.thisCompilation.tap('HtmlWebpackPlugin', (compilation) => {
-      if (childCompiler.hasOutDatedTemplateCache(compilation)) {
-        childCompiler.clearCache(compiler);
-      }
->>>>>>> 5d06fd0d
       childCompiler.addTemplateToCompiler(compiler, this.options.template);
     });
 
@@ -116,10 +108,7 @@
         })
         .then(compilationResult => {
           // If the compilation change didnt change the cache is valid
-<<<<<<< HEAD
-=======
           isCompilationCached = Boolean(compilationResult.hash) && self.childCompilerHash === compilationResult.hash;
->>>>>>> 5d06fd0d
           self.childCompilerHash = compilationResult.hash;
           self.childCompilationOutputName = compilationResult.outputName;
           callback();
