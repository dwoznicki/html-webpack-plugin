'use strict';
var fs = require('fs');
var path = require('path');
var tmpl = require('blueimp-tmpl').tmpl;

function HtmlWebpackPlugin(options) {
  this.options = options || {};
}

HtmlWebpackPlugin.prototype.apply = function(compiler) {
  var self = this;
  compiler.plugin('emit', function(compilation, callback) {
    var webpackStatsJson = compilation.getStats().toJson();
    var templateParams = {};
    templateParams.webpack = webpackStatsJson;
    templateParams.htmlWebpackPlugin = {};
    templateParams.htmlWebpackPlugin.assets = self.htmlWebpackPluginLegacyAssets(compilation, webpackStatsJson);
    templateParams.htmlWebpackPlugin.files = self.htmlWebpackPluginAssets(compilation, webpackStatsJson);
    templateParams.htmlWebpackPlugin.options = self.options;
    // If the hash option is true append the webpack hash to all assets
    templateParams.htmlWebpackPlugin.querystring = self.options.hash ? '?' + webpackStatsJson.hash : '';

    var outputFilename = self.options.filename || 'index.html';

    if (self.options.templateContent && self.options.template) {
      compilation.errors.push(new Error('HtmlWebpackPlugin: cannot specify both template and templateContent options'));
      callback();
    } else if (self.options.templateContent) {
<<<<<<< HEAD
      self.emitHtml(compilation, self.options.templateContent, templateParams, outputFilename);
=======
      var templateContent = typeof self.options.templateContent === 'function' ? self.options.templateContent(templateParams, compiler) : self.options.templateContent;
      self.emitHtml(compiler, templateContent, templateParams, outputFilename);
>>>>>>> 28156616
      callback();
    } else {
      var templateFile = self.options.template;
      if (!templateFile) {
        templateFile = path.join(__dirname, 'default_index.html');
      }
      compilation.fileDependencies.push(templateFile);

      fs.readFile(templateFile, 'utf8', function(err, htmlTemplateContent) {
        if (err) {
          compilation.errors.push(new Error('HtmlWebpackPlugin: Unable to read HTML template "' + templateFile + '"'));
        } else {
          self.emitHtml(compilation, htmlTemplateContent, templateParams, outputFilename);
        }
        callback();
      });
    }
  });
};

HtmlWebpackPlugin.prototype.emitHtml = function(compilation, htmlTemplateContent, templateParams, outputFilename) {
  var html;
  try {
   html = tmpl(htmlTemplateContent, templateParams);
  } catch(e) {
    compilation.errors.push(new Error('HtmlWebpackPlugin: template error ' + e));
  }
  compilation.assets[outputFilename] = {
    source: function() {
      return html;
    },
    size: function() {
      return html.length;
    }
  };
};


HtmlWebpackPlugin.prototype.htmlWebpackPluginAssets = function(compilation, webpackStatsJson) {
  var assets = {
    // Will contain all js & css files by chunk
    chunks: {},
    // Will contain all js files
    js: [],
    // Will contain all css files
    css: [],
    // Will contain the html5 appcache manifest files if it exists
    manifest: Object.keys(compilation.assets).filter(function(assetFile){
      return path.extname(assetFile) === '.appcache';
    })[0]
  };
  var publicPath = compilation.options.output.publicPath || '';

  for (var chunk in webpackStatsJson.assetsByChunkName) {
    assets.chunks[chunk] = {};

    // Prepend the public path to all chunk files
    var chunkFiles = [].concat(webpackStatsJson.assetsByChunkName[chunk]).map(function(chunkFile) {
      return publicPath + chunkFile;
    });

    // Webpack outputs an array for each chunk when using sourcemaps
    // But we need only the entry file
    var entry = chunkFiles[0];
    assets.chunks[chunk].entry = entry;
    assets.js.push(entry);

    // Gather all css files
    var css = chunkFiles.filter(function(chunkFile){
      return path.extname(chunkFile) === '.css';
    });
    assets.chunks[chunk].css = css;
    assets.css = assets.css.concat(css);
  }

  return assets;
};

/**
 * A helper to support the templates written for html-webpack-plugin <= 1.1.0
 */
HtmlWebpackPlugin.prototype.htmlWebpackPluginLegacyAssets = function(compilation, webpackStatsJson) {
  var assets = this.htmlWebpackPluginAssets(compilation, webpackStatsJson);
  var legacyAssets = {};
  Object.keys(assets.chunks).forEach(function(chunkName){
    legacyAssets[chunkName] = assets.chunks[chunkName].entry;
  });
  return legacyAssets;
};



module.exports = HtmlWebpackPlugin;<|MERGE_RESOLUTION|>--- conflicted
+++ resolved
@@ -26,12 +26,8 @@
       compilation.errors.push(new Error('HtmlWebpackPlugin: cannot specify both template and templateContent options'));
       callback();
     } else if (self.options.templateContent) {
-<<<<<<< HEAD
-      self.emitHtml(compilation, self.options.templateContent, templateParams, outputFilename);
-=======
       var templateContent = typeof self.options.templateContent === 'function' ? self.options.templateContent(templateParams, compiler) : self.options.templateContent;
-      self.emitHtml(compiler, templateContent, templateParams, outputFilename);
->>>>>>> 28156616
+      self.emitHtml(compilation, templateContent, templateParams, outputFilename);
       callback();
     } else {
       var templateFile = self.options.template;
